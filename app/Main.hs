{-# LANGUAGE AllowAmbiguousTypes #-}
{-# LANGUAGE ApplicativeDo #-}
{-# LANGUAGE CPP #-}
{-# LANGUAGE LambdaCase #-}
{-# LANGUAGE RankNTypes #-}
{-# LANGUAGE RecordWildCards #-}
{-# LANGUAGE ScopedTypeVariables #-}
{-# LANGUAGE TemplateHaskell #-}
{-# LANGUAGE TypeApplications #-}

module Main (main) where

import Control.Exception (throwIO)
import Control.Monad
import Data.Bool (bool)
import Data.Functor.Identity (Identity (..))
import Data.List (intercalate, sort)
import Data.Maybe (fromMaybe, mapMaybe)
import qualified Data.Text as T
import qualified Data.Text.IO as TIO
import Data.Version (showVersion)
import Development.GitRev
import Options.Applicative
import Ormolu
import Ormolu.Config
import Ormolu.Diff.Text (diffText, printTextDiff)
import Ormolu.Parser (manualExts)
import Ormolu.Terminal
import Ormolu.Utils (showOutputable)
import Ormolu.Utils.Extensions (getCabalExtensionDynOptions)
import Ormolu.Utils.IO
import Paths_fourmolu (version)
import System.Directory (getCurrentDirectory)
import System.Exit (ExitCode (..), exitWith)
import qualified System.FilePath as FP
import System.IO (hPutStrLn, stderr)

-- | Entry point of the program.
main :: IO ()
main = do
<<<<<<< HEAD
  opts@Opts {..} <- execParser optsParserInfo

  cfg <- case optInputFiles of
    [] -> mkConfigFromCWD opts
    ["-"] -> mkConfigFromCWD opts
    file : _ -> mkConfig file opts
  let formatOne' = formatOne optCabalDefaultExtensions optMode cfg

=======
  Opts {..} <- execParser optsParserInfo
  let formatOne' =
        formatOne
          optCabalDefaultExtensions
          optMode
          optSourceType
          optConfig
>>>>>>> 807ee05a
  exitCode <- case optInputFiles of
    [] -> formatOne' Nothing
    ["-"] -> formatOne' Nothing
    [x] -> formatOne' (Just x)
    xs -> do
      let selectFailure = \case
            ExitSuccess -> Nothing
            ExitFailure n -> Just n
      errorCodes <-
        mapMaybe selectFailure <$> mapM (formatOne' . Just) (sort xs)
      return $
        if null errorCodes
          then ExitSuccess
          else
            ExitFailure $
              if all (== 100) errorCodes
                then 100
                else 102
  exitWith exitCode

-- | Format a single input.
formatOne ::
  -- | Whether to respect default-extensions from .cabal files
  CabalDefaultExtensionsOpts ->
  -- | Mode of operation
  Mode ->
  -- | The 'SourceType' requested by the user
  Maybe SourceType ->
  -- | Configuration
  Config RegionIndices ->
  -- | File to format or stdin as 'Nothing'
  Maybe FilePath ->
  IO ExitCode
formatOne CabalDefaultExtensionsOpts {..} mode reqSourceType rawConfig mpath =
  withPrettyOrmoluExceptions (cfgColorMode rawConfig) $ do
    case FP.normalise <$> mpath of
      -- input source = STDIN
      Nothing -> do
        resultConfig <-
          patchConfig Nothing
            <$> if optUseCabalDefaultExtensions
              then case optStdinInputFile of
                Just stdinInputFile ->
                  getCabalExtensionDynOptions stdinInputFile
                Nothing -> throwIO OrmoluMissingStdinInputFile
              else pure []
        case mode of
          Stdout -> do
            ormoluStdin resultConfig >>= TIO.putStr
            return ExitSuccess
          InPlace -> do
            hPutStrLn
              stderr
              "In place editing is not supported when input comes from stdin."
            -- 101 is different from all the other exit codes we already use.
            return (ExitFailure 101)
          Check -> do
            -- ormoluStdin is not used because we need the originalInput
            originalInput <- getContentsUtf8
            let stdinRepr = "<stdin>"
            formattedInput <-
              ormolu resultConfig stdinRepr (T.unpack originalInput)
            handleDiff originalInput formattedInput stdinRepr
      -- input source = a file
      Just inputFile -> do
        resultConfig <-
          patchConfig (Just (detectSourceType inputFile))
            <$> if optUseCabalDefaultExtensions
              then getCabalExtensionDynOptions inputFile
              else pure []
        case mode of
          Stdout -> do
            ormoluFile resultConfig inputFile >>= TIO.putStr
            return ExitSuccess
          InPlace -> do
            -- ormoluFile is not used because we need originalInput
            originalInput <- readFileUtf8 inputFile
            formattedInput <-
              ormolu resultConfig inputFile (T.unpack originalInput)
            when (formattedInput /= originalInput) $
              writeFileUtf8 inputFile formattedInput
            return ExitSuccess
          Check -> do
            -- ormoluFile is not used because we need originalInput
            originalInput <- readFileUtf8 inputFile
            formattedInput <-
              ormolu resultConfig inputFile (T.unpack originalInput)
            handleDiff originalInput formattedInput inputFile
  where
    patchConfig mdetectedSourceType dynOpts =
      rawConfig
        { cfgDynOptions = cfgDynOptions rawConfig ++ dynOpts,
          cfgSourceType =
            fromMaybe
              ModuleSource
              (reqSourceType <|> mdetectedSourceType)
        }
    handleDiff originalInput formattedInput fileRepr =
      case diffText originalInput formattedInput fileRepr of
        Nothing -> return ExitSuccess
        Just diff -> do
          runTerm (printTextDiff diff) (cfgColorMode rawConfig) stderr
          -- 100 is different to all the other exit code that are emitted
          -- either from an 'OrmoluException' or from 'error' and
          -- 'notImplemented'.
          return (ExitFailure 100)

----------------------------------------------------------------------------
-- Command line options parsing

data Opts = Opts
  { -- | Mode of operation
    optMode :: !Mode,
    -- | Ormolu 'Config'
    optConfig :: !(Config RegionIndices),
    -- | Options for respecting default-extensions from .cabal files
    optCabalDefaultExtensions :: CabalDefaultExtensionsOpts,
<<<<<<< HEAD
    -- | Fourmolu-specific options
    optPrinterOpts :: !PrinterOptsPartial,
=======
    -- | Source type option, where 'Nothing' means autodetection
    optSourceType :: !(Maybe SourceType),
>>>>>>> 807ee05a
    -- | Haskell source files to format or stdin (when the list is empty)
    optInputFiles :: ![FilePath]
  }

-- | Mode of operation.
data Mode
  = -- | Output formatted source code to stdout
    Stdout
  | -- | Overwrite original file
    InPlace
  | -- | Exit with non-zero status code if
    -- source is not already formatted
    Check
  deriving (Eq, Show, Bounded, Enum)

-- | Configuration for how to account for default-extension
-- from .cabal files
data CabalDefaultExtensionsOpts = CabalDefaultExtensionsOpts
  { -- | Account for default-extensions from .cabal files
    optUseCabalDefaultExtensions :: Bool,
    -- | Optional path to a file which will be used to
    -- find a .cabal file when using input from stdin
    optStdinInputFile :: Maybe FilePath
  }
  deriving (Show)

optsParserInfo :: ParserInfo Opts
optsParserInfo =
  info (helper <*> ver <*> exts <*> optsParser) . mconcat $
    [fullDesc]
  where
    ver :: Parser (a -> a)
    ver =
      infoOption verStr . mconcat $
        [ long "version",
          short 'v',
          help "Print version of the program"
        ]
    verStr =
      intercalate
        "\n"
        [ unwords
            [ "fourmolu",
              showVersion version,
              $gitBranch,
              $gitHash
            ],
          "using ghc-lib-parser " ++ VERSION_ghc_lib_parser
        ]
    exts :: Parser (a -> a)
    exts =
      infoOption displayExts . mconcat $
        [ long "manual-exts",
          help "Display extensions that need to be enabled manually"
        ]
    displayExts = unlines $ sort (showOutputable <$> manualExts)

optsParser :: Parser Opts
optsParser =
  Opts
    <$> ( (fmap (bool Stdout InPlace) . switch . mconcat)
            [ short 'i',
              help "A shortcut for --mode inplace"
            ]
            <|> (option parseBoundedEnum . mconcat)
              [ long "mode",
                short 'm',
                metavar "MODE",
                value Stdout,
                help "Mode of operation: 'stdout' (the default), 'inplace', or 'check'"
              ]
        )
    <*> configParser
    <*> cabalDefaultExtensionsParser
<<<<<<< HEAD
    <*> printerOptsParser
=======
    <*> sourceTypeParser
>>>>>>> 807ee05a
    <*> (many . strArgument . mconcat)
      [ metavar "FILE",
        help "Haskell source files to format or stdin (the default)"
      ]

cabalDefaultExtensionsParser :: Parser CabalDefaultExtensionsOpts
cabalDefaultExtensionsParser =
  CabalDefaultExtensionsOpts
    <$> (switch . mconcat)
      [ short 'e',
        long "cabal-default-extensions",
        help "Account for default-extensions from .cabal files"
      ]
    <*> (optional . strOption . mconcat)
      [ long "stdin-input-file",
        help "Path which will be used to find the .cabal file when using input from stdin"
      ]

configParser :: Parser (Config RegionIndices)
configParser =
  Config
    <$> (fmap (fmap DynOption) . many . strOption . mconcat)
      [ long "ghc-opt",
        short 'o',
        metavar "OPT",
        help "GHC options to enable (e.g. language extensions)"
      ]
    <*> (switch . mconcat)
      [ long "unsafe",
        short 'u',
        help "Do formatting faster but without automatic detection of defects"
      ]
    <*> (switch . mconcat)
      [ long "debug",
        short 'd',
        help "Output information useful for debugging"
      ]
    <*> (switch . mconcat)
      [ long "check-idempotence",
        short 'c',
        help "Fail if formatting is not idempotent"
      ]
<<<<<<< HEAD
    <*> (option parseBoundedEnum . mconcat)
=======
    -- We cannot parse the source type here, because we might need to do
    -- autodection based on the input file extension (not available here)
    -- before storing the resolved value in the config struct.
    <*> pure ModuleSource
    <*> (option parseColorMode . mconcat)
>>>>>>> 807ee05a
      [ long "color",
        metavar "WHEN",
        value Auto,
        help "Colorize the output; WHEN can be 'never', 'always', or 'auto' (the default)"
      ]
    <*> ( RegionIndices
            <$> (optional . option auto . mconcat)
              [ long "start-line",
                metavar "START",
                help "Start line of the region to format (starts from 1)"
              ]
            <*> (optional . option auto . mconcat)
              [ long "end-line",
                metavar "END",
                help "End line of the region to format (inclusive)"
              ]
        )
    <*> pure defaultPrinterOpts

printerOptsParser :: Parser PrinterOptsPartial
printerOptsParser = do
  poIndentation <-
    (optional . option auto . mconcat)
      [ long "indentation",
        metavar "WIDTH",
        help $
          "Number of spaces per indentation step"
            <> showDefaultValue poIndentation
      ]
  poCommaStyle <-
    (optional . option parseBoundedEnum . mconcat)
      [ long "comma-style",
        metavar "STYLE",
        help $
          "How to place commas in multi-line lists, records etc: "
            <> showAllValues @CommaStyle
            <> showDefaultValue poCommaStyle
      ]
  poIndentWheres <-
    (optional . option parseBoundedEnum . mconcat)
      [ long "indent-wheres",
        metavar "BOOL",
        help $
          "Whether to indent 'where' bindings past the preceding body"
            <> " (rather than half-indenting the 'where' keyword)"
            <> showDefaultValue poIndentWheres
      ]
  poRecordBraceSpace <-
    (optional . option parseBoundedEnum . mconcat)
      [ long "record-brace-space",
        metavar "BOOL",
        help $
          "Whether to leave a space before an opening record brace"
            <> showDefaultValue poRecordBraceSpace
      ]
  poDiffFriendlyImportExport <-
    (optional . option parseBoundedEnum . mconcat)
      [ long "diff-friendly-import-export",
        metavar "BOOL",
        help $
          "Whether to make use of extra commas in import/export lists"
            <> " (as opposed to Ormolu's style)"
            <> showDefaultValue poDiffFriendlyImportExport
      ]
  poRespectful <-
    (optional . option parseBoundedEnum . mconcat)
      [ long "respectful",
        metavar "BOOL",
        help $
          "Give the programmer more choice on where to insert blank lines"
            <> showDefaultValue poRespectful
      ]
  poHaddockStyle <-
    (optional . option parseBoundedEnum . mconcat)
      [ long "haddock-style",
        metavar "STYLE",
        help $
          "How to print Haddock comments: "
            <> showAllValues @HaddockPrintStyle
            <> showDefaultValue poHaddockStyle
      ]
  poNewlinesBetweenDecls <-
    (optional . option auto . mconcat)
      [ long "newlines-between-decls",
        metavar "HEIGHT",
        help $
          "Number of spaces between top-level declarations"
            <> showDefaultValue poNewlinesBetweenDecls
      ]
  pure PrinterOpts {..}

sourceTypeParser :: Parser (Maybe SourceType)
sourceTypeParser =
  (option parseSourceType . mconcat)
    [ long "source-type",
      short 't',
      metavar "TYPE",
      value Nothing,
      help "Set the type of source; TYPE can be 'module', 'sig', or 'auto' (the default)"
    ]

----------------------------------------------------------------------------
-- Helpers

-- | A standard parser of CLI option arguments, applicable to arguments that
-- have a finite (preferably small) number of possible values. (Basically an
-- inverse of 'toCLIArgument'.)
parseBoundedEnum ::
  forall a.
  (Enum a, Bounded a, ToCLIArgument a) =>
  ReadM a
parseBoundedEnum =
  eitherReader
    ( \s ->
        case lookup s argumentToValue of
          Just v -> Right v
          Nothing ->
            Left $
              "unknown value: '"
                <> s
                <> "'\nValid values are: "
                <> showAllValues @a
                <> "."
    )
  where
    argumentToValue = map (\x -> (toCLIArgument x, x)) [minBound ..]

-- | Values that appear as arguments of CLI options and thus have
-- a corresponding textual representation.
class ToCLIArgument a where
  -- | Convert a value to its representation as a CLI option argument.
  toCLIArgument :: a -> String

  -- | Convert a value to its representation as a CLI option argument wrapped
  -- in apostrophes.
  toCLIArgument' :: a -> String
  toCLIArgument' x = "'" <> toCLIArgument x <> "'"

instance ToCLIArgument Bool where
  toCLIArgument True = "true"
  toCLIArgument False = "false"

instance ToCLIArgument CommaStyle where
  toCLIArgument Leading = "leading"
  toCLIArgument Trailing = "trailing"

instance ToCLIArgument Int where
  toCLIArgument = show

instance ToCLIArgument HaddockPrintStyle where
  toCLIArgument HaddockSingleLine = "single-line"
  toCLIArgument HaddockMultiLine = "multi-line"

instance ToCLIArgument Mode where
  toCLIArgument Stdout = "stdout"
  toCLIArgument InPlace = "inplace"
  toCLIArgument Check = "check"

instance ToCLIArgument ColorMode where
  toCLIArgument Never = "never"
  toCLIArgument Always = "always"
  toCLIArgument Auto = "auto"

showAllValues :: forall a. (Enum a, Bounded a, ToCLIArgument a) => String
showAllValues = format (map toCLIArgument' [(minBound :: a) ..])
  where
    format [] = []
    format [x] = x
    format [x1, x2] = x1 <> " or " <> x2
    format (x : xs) = x <> ", " <> format xs

-- | CLI representation of the default value of an option, formatted for
-- inclusion in the help text.
showDefaultValue ::
  ToCLIArgument a =>
  (PrinterOptsTotal -> Identity a) ->
  String
showDefaultValue =
  (" (default " <>)
    . (<> ")")
    . toCLIArgument'
    . runIdentity
    . ($ defaultPrinterOpts)

-- | Build the full config, by adding 'PrinterOpts' from a file, if found.
mkConfig :: FilePath -> Opts -> IO (Config RegionIndices)
mkConfig path Opts {..} = do
  filePrinterOpts <-
    loadConfigFile path >>= \case
      ConfigLoaded f po -> do
        hPutStrLn stderr $ "Loaded config from: " <> f
        printDebug $ show po
        return $ Just po
      ConfigParseError f (_pos, err) -> do
        -- we ignore '_pos' due to the note on 'Data.YAML.Aeson.decode1'
        hPutStrLn stderr $
          unlines
            [ "Failed to load " <> f <> ":",
              "  " <> err
            ]
        exitWith $ ExitFailure 400
      ConfigNotFound searchDirs -> do
        printDebug
          . unlines
          $ ("No " ++ show configFileName ++ " found in any of:") :
          map ("  " ++) searchDirs
        return Nothing
  return $
    optConfig
      { cfgPrinterOpts =
          fillMissingPrinterOpts
            (optPrinterOpts <> fromMaybe mempty filePrinterOpts)
            (cfgPrinterOpts optConfig)
      }
  where
    printDebug = when (cfgDebug optConfig) . hPutStrLn stderr

<<<<<<< HEAD
mkConfigFromCWD :: Opts -> IO (Config RegionIndices)
mkConfigFromCWD opts = do
  cwd <- getCurrentDirectory
  mkConfig cwd opts
=======
-- | Parse 'ColorMode'.
parseColorMode :: ReadM ColorMode
parseColorMode = eitherReader $ \case
  "never" -> Right Never
  "always" -> Right Always
  "auto" -> Right Auto
  s -> Left $ "unknown color mode: " ++ s

-- | Parse the 'SourceType'. 'Nothing' means that autodetection based on
-- file extension is requested.
parseSourceType :: ReadM (Maybe SourceType)
parseSourceType = eitherReader $ \case
  "module" -> Right (Just ModuleSource)
  "sig" -> Right (Just SignatureSource)
  "auto" -> Right Nothing
  s -> Left $ "unknown source type: " ++ s
>>>>>>> 807ee05a
<|MERGE_RESOLUTION|>--- conflicted
+++ resolved
@@ -38,24 +38,19 @@
 -- | Entry point of the program.
 main :: IO ()
 main = do
-<<<<<<< HEAD
   opts@Opts {..} <- execParser optsParserInfo
 
   cfg <- case optInputFiles of
     [] -> mkConfigFromCWD opts
     ["-"] -> mkConfigFromCWD opts
     file : _ -> mkConfig file opts
-  let formatOne' = formatOne optCabalDefaultExtensions optMode cfg
-
-=======
-  Opts {..} <- execParser optsParserInfo
   let formatOne' =
         formatOne
           optCabalDefaultExtensions
           optMode
           optSourceType
-          optConfig
->>>>>>> 807ee05a
+          cfg
+
   exitCode <- case optInputFiles of
     [] -> formatOne' Nothing
     ["-"] -> formatOne' Nothing
@@ -173,13 +168,10 @@
     optConfig :: !(Config RegionIndices),
     -- | Options for respecting default-extensions from .cabal files
     optCabalDefaultExtensions :: CabalDefaultExtensionsOpts,
-<<<<<<< HEAD
+    -- | Source type option, where 'Nothing' means autodetection
+    optSourceType :: !(Maybe SourceType),
     -- | Fourmolu-specific options
     optPrinterOpts :: !PrinterOptsPartial,
-=======
-    -- | Source type option, where 'Nothing' means autodetection
-    optSourceType :: !(Maybe SourceType),
->>>>>>> 807ee05a
     -- | Haskell source files to format or stdin (when the list is empty)
     optInputFiles :: ![FilePath]
   }
@@ -254,11 +246,8 @@
         )
     <*> configParser
     <*> cabalDefaultExtensionsParser
-<<<<<<< HEAD
+    <*> sourceTypeParser
     <*> printerOptsParser
-=======
-    <*> sourceTypeParser
->>>>>>> 807ee05a
     <*> (many . strArgument . mconcat)
       [ metavar "FILE",
         help "Haskell source files to format or stdin (the default)"
@@ -301,15 +290,11 @@
         short 'c',
         help "Fail if formatting is not idempotent"
       ]
-<<<<<<< HEAD
-    <*> (option parseBoundedEnum . mconcat)
-=======
     -- We cannot parse the source type here, because we might need to do
     -- autodection based on the input file extension (not available here)
     -- before storing the resolved value in the config struct.
     <*> pure ModuleSource
-    <*> (option parseColorMode . mconcat)
->>>>>>> 807ee05a
+    <*> (option parseBoundedEnum . mconcat)
       [ long "color",
         metavar "WHEN",
         value Auto,
@@ -527,19 +512,10 @@
   where
     printDebug = when (cfgDebug optConfig) . hPutStrLn stderr
 
-<<<<<<< HEAD
 mkConfigFromCWD :: Opts -> IO (Config RegionIndices)
 mkConfigFromCWD opts = do
   cwd <- getCurrentDirectory
   mkConfig cwd opts
-=======
--- | Parse 'ColorMode'.
-parseColorMode :: ReadM ColorMode
-parseColorMode = eitherReader $ \case
-  "never" -> Right Never
-  "always" -> Right Always
-  "auto" -> Right Auto
-  s -> Left $ "unknown color mode: " ++ s
 
 -- | Parse the 'SourceType'. 'Nothing' means that autodetection based on
 -- file extension is requested.
@@ -548,5 +524,4 @@
   "module" -> Right (Just ModuleSource)
   "sig" -> Right (Just SignatureSource)
   "auto" -> Right Nothing
-  s -> Left $ "unknown source type: " ++ s
->>>>>>> 807ee05a
+  s -> Left $ "unknown source type: " ++ s