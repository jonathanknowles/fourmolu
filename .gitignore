*#
*.aux
*.chi
*.chs.h
*.dyn_hi
*.dyn_o
*.eventlog
*.hi
*.hp
*.o
*.prof
*~
.HTF/
.cabal-sandbox/
.ghc.environment.*
.hpc
.hsenv
.stack-work/
.virtualenv
TAGS
benchmarks.tix
cabal-dev
cabal.config
cabal.project.local
cabal.sandbox.config
dist-*/
dist/
<<<<<<< HEAD
stack*.yaml.lock
result*
=======
stack.yaml.lock
result*

# These are touched on every :reload in GHCi.
# https://gitlab.haskell.org/ghc/ghc/-/issues/22669
*.o-boot
>>>>>>> 810eb783
<|MERGE_RESOLUTION|>--- conflicted
+++ resolved
@@ -25,14 +25,9 @@
 cabal.sandbox.config
 dist-*/
 dist/
-<<<<<<< HEAD
 stack*.yaml.lock
-result*
-=======
-stack.yaml.lock
 result*
 
 # These are touched on every :reload in GHCi.
 # https://gitlab.haskell.org/ghc/ghc/-/issues/22669
-*.o-boot
->>>>>>> 810eb783
+*.o-boot