# Fourmolu

[![License BSD3](https://img.shields.io/badge/license-BSD3-brightgreen.svg)](http://opensource.org/licenses/BSD-3-Clause)
[![Hackage](https://img.shields.io/hackage/v/fourmolu.svg?style=flat)](https://hackage.haskell.org/package/fourmolu)

* [Configuration](#configuration)
* [Installation](#installation)
* [Building from source](#building-from-source)
* [Usage](#usage)
    * [Editor integration](#editor-integration)
<<<<<<< HEAD
=======
    * [Haskell Language Server](#haskell-language-server)
    * [GitHub actions](#github-actions)
    * [Language extensions, dependencies, and fixities](#language-extensions-dependencies-and-fixities)
>>>>>>> 5e668976
    * [Magic comments](#magic-comments)
    * [Regions](#regions)
    * [Exit codes](#exit-codes)
* [Limitations](#limitations)
<<<<<<< HEAD
=======
* [Running on Hackage](#running-on-hackage)
* [Forks and modifications](#forks-and-modifications)
>>>>>>> 5e668976
* [Contributing](#contributing)
* [License](#license)

Fourmolu is a formatter for Haskell source code. It is a fork of [Ormolu](https://github.com/tweag/ormolu), with the intention to continue to merge upstream improvements.

We share all bar one of Ormolu's goals:

* Using GHC's own parser to avoid parsing problems caused by
  [`haskell-src-exts`](https://hackage.haskell.org/package/haskell-src-exts).
* Let some whitespace be programmable. The layout of the input influences
  the layout choices in the output. This means that the choices between
  single-line/multi-line layouts in certain situations are made by the user,
  not by an algorithm. This makes the implementation simpler and leaves some
  control to the user while still guaranteeing that the formatted code is
  stylistically consistent.
* Writing code in such a way so it's easy to modify and maintain.
* That formatting style aims to result in minimal diffs.
* Choose a style compatible with modern dialects of Haskell. As new Haskell
  extensions enter broad use, we may change the style to accommodate them.
* Idempotence: formatting already formatted code doesn't change it.
* Be well-tested and robust so that the formatter can be used in large
  projects.
* ~~Implementing one “true” formatting style which admits no configuration.~~ We allow configuration of various parameters, via CLI options or config files. We encourage any contributions which add further flexibility.

## Configuration

Fourmolu looks for a `fourmolu.yaml` file in all parents of the current directory, followed by [the XDG config directory](https://hackage.haskell.org/package/directory/docs/System-Directory.html#v:XdgConfig). A complete configuration file, corresponding to Fourmolu's default options, looks like:

```yaml
indentation: 4
comma-style: leading # for lists, tuples etc. - can also be 'trailing'
import-export-comma-style: leading # for module import export lists - can also be 'trailing'
record-brace-space: false # rec {x = 1} vs. rec{x = 1}
indent-wheres: false # 'false' means save space by only half-indenting the 'where' keyword
diff-friendly-import-export: true # 'false' uses Ormolu-style lists
respectful: true # don't be too opinionated about newlines etc.
haddock-style: multi-line # '--' vs. '{-'
newlines-between-decls: 1 # number of newlines between top-level declarations
```

A config to simulate the behaviour of Ormolu ([as far as currently possible](https://github.com/fourmolu/fourmolu/issues/38)) would be:

```yaml
indentation: 2
comma-style: trailing
import-export-comma-style: trailing
record-brace-space: true
indent-wheres: true
diff-friendly-import-export: false
respectful: false
haddock-style: single-line
newlines-between-decls: 1
```

These options can also be set on the command line (which takes precedence over config files). Run `fourmolu -h` to see all options.

## Installation

To install the latest release from Hackage, simply install with Cabal or Stack:

```console
$ cabal install fourmolu
$ stack install fourmolu
```

## Building from source

```console
$ cabal build
$ stack build
```

## Usage

The following will print the formatted output to the standard output.

```console
$ fourmolu Module.hs
```

Add `-i` (or `--mode inplace`) to replace the contents of the input file with the formatted output.

```console
$ fourmolu -i Module.hs
```

Use `find` to format a tree recursively:

```console
$ fourmolu -i $(find . -name '*.hs')
```

Or find all files in a project with `git ls-files`:

```console
$ fourmolu --mode inplace $(git ls-files '*.hs')
```

To check if files are are already formatted (useful on CI):

```console
$ fourmolu --mode check $(find . -name '*.hs')
```

#### :zap: Beware git's `core.autocrlf` on Windows :zap:
Fourmolu's output always uses LF line endings. In particular,
`fourmolu --mode check` will fail if its input is correctly formatted
*except* that it has CRLF line endings. This situation can happen on Windows
when checking out a git repository without having set [`core.autocrlf`](
https://www.git-scm.com/docs/git-config#Documentation/git-config.txt-coreautocrlf)
to `false`.

### Editor integration

Fourmolu can be integrated with your editor via the [Haskell Language Server](https://haskell-language-server.readthedocs.io/en/latest/index.html). Just set `haskell.formattingProvider` to `fourmolu` ([instructions](https://haskell-language-server.readthedocs.io/en/latest/configuration.html#language-specific-server-options)).

### Language extensions, dependencies, and fixities

Ormolu automatically locates the Cabal file that corresponds to a given
source code file. When input comes from stdin, one can pass
`--stdin-input-file` which will give Ormolu the location of the Haskell
source file that should be used as the starting point for searching for a
suitable Cabal file. Cabal files are used to extract both default extensions
and dependencies. Default extensions directly affect behavior of the GHC
parser, while dependencies are used to figure out fixities of operators that
appear in the source code. Fixities can also be overridden if `.ormolu` file
is found next to the corresponding Cabal file, i.e. they should be siblings
in the same directory.

Here is an example of `.ormolu` file:

```haskell
infixr 9  .
infixr 5  ++
infixl 4  <$
infixl 1  >>, >>=
infixr 1  =<<
infixr 0  $, $!
infixl 4 <*>, <*, *>, <**>
```

It uses exactly the same syntax as usual Haskell fixity declarations to make
it easier for Haskellers to edit and maintain.

Besides, all of the above-mentioned parameters can be controlled from the
command line:

* Language extensions can be specified with the `-o` or `--ghc-opt` flag.
* Dependencies can be specified with the `-p` or `--package` flag.
* Fixities can be specified with the `-f` or `--fixity` flag.

Searching for both `.cabal` and `.ormolu` files can be disabled by passing
`--no-cabal`.

### Magic comments

Fourmolu understands two magic comments:

```haskell
{- FOURMOLU_DISABLE -}
```

and

```haskell
{- FOURMOLU_ENABLE -}
```

This allows us to disable formatting selectively for code between these
markers or disable it for the entire file. To achieve the latter, just put
`{- FOURMOLU_DISABLE -}` at the very top. Note that for Fourmolu to work the
fragments where Fourmolu is enabled must be parseable on their own. Because of
that the magic comments cannot be placed arbitrarily, but rather must
enclose independent top-level definitions.

<<<<<<< HEAD
`{- ORMOLU_DISABLE -}` and `{- ORMOLU_ENABLE -}`, respectively, can be used to the same effect,
and the two styles of magic comments can be mixed.

### Account for .cabal files

Many cabal and stack projects use `default-extensions` to enable GHC
language extensions in all source files. With the
`--cabal-default-extensions` flag, Fourmolu will take them into consideration
during formatting.

When you format input from stdin, you can pass `--stdin-input-file` which
will give Fourmolu the location of the Haskell source file that should be used
as the starting point for searching for a suitable .cabal file.
=======
### Regions

One can ask Ormolu to format a region of input and leave the rest
unformatted. This is accomplished by passing the `--start-line` and
`--end-line` command line options. `--start-line` defaults to the beginning
of the file, while `--end-line` defaults to the end.
>>>>>>> 5e668976

### Exit codes

Exit code | Meaning
----------|-----------------------------------------------
0         | Success
1         | General problem
2         | CPP used (deprecated)
3         | Parsing of original input failed
4         | Parsing of formatted code failed
5         | AST of original and formatted code differs
6         | Formatting is not idempotent
7         | Unrecognized GHC options
8         | Cabal file parsing failed
9         | Missing input file path when using stdin input and accounting for .cabal files
10        | Parse error while parsing fixity overrides
100       | In checking mode: unformatted files
101       | Inplace mode does not work with stdin
102       | Other issue (with multiple input files)
400       | Failed to load Fourmolu configuration file

## Limitations

* CPP support is experimental. CPP is virtually impossible to handle
  correctly, so we process them as a sort of unchangeable snippets. This
  works only in simple cases when CPP conditionals surround top-level
  declarations. See the [CPP](https://github.com/tweag/ormolu/blob/master/DESIGN.md#cpp) section in the design notes for a
  discussion of the dangers.
* Input modules should be parsable by Haddock, which is a bit stricter
  criterion than just being valid Haskell modules.
* Various minor idempotence issues, most of them are related to comments.
* Fourmolu is in a fairly early stage of development. The implementation should be as stable as Ormolu, as it only makes minimal changes, and is extensively tested. But the default configuration style may change in some minor ways in the near future, as we make more options available. It will always be possible to replicate the old default behaviour with a suitable `fourmolu.yaml`.

## Contributing

If there are any options you'd like to see, let us know. If it's not too complicated to implement (and especially if you implement it yourself!) then we'll probably add it.

See `DEVELOPER.md` for documentation.

## License

<<<<<<< HEAD
See [LICENSE.md](LICENSE.md).
=======
## Forks and modifications

We know of the following actively maintained forks:

* [Fourmolu][fourmolu], which uses 4-space indentation and allows arbitrary
  configuration.

## Contributing
>>>>>>> 5e668976

Copyright © 2018–2020 Tweag I/O, 2020-present Matt Parsons

## Acknowledgements

<<<<<<< HEAD
The vast majority of work here has been done by the Ormolu developers, and thus they deserve almost all of the credit. This project is simply intended as a haven for those of us who admire their work, but can't quite get on board with some of their decisions when it comes down to the details.
=======
See [LICENSE.md][license].

Copyright © 2018–present Tweag I/O

[aur]: https://aur.archlinux.org/packages/ormolu
[design-cpp]: https://github.com/tweag/ormolu/blob/master/DESIGN.md#cpp
[emacs-package]: https://github.com/vyorkin/ormolu.el
[haskell-src-exts]: https://hackage.haskell.org/package/haskell-src-exts
[iohk-hydra-binary-cache]: https://input-output-hk.github.io/haskell.nix/tutorials/getting-started.html#setting-up-the-binary-cache
[neoformat]: https://github.com/sbdchd/neoformat
[releases]: https://github.com/tweag/ormolu/releases
[ormolu-action]: https://github.com/marketplace/actions/ormolu-action
[vim-ormolu]: https://github.com/sdiehl/vim-ormolu
[vs-code-plugin]: https://marketplace.visualstudio.com/items?itemName=sjurmillidahl.ormolu-vscode
[fourmolu]: https://github.com/fourmolu/fourmolu
[contributing]: https://github.com/tweag/ormolu/blob/master/CONTRIBUTING.md
[license]: https://github.com/tweag/ormolu/blob/master/LICENSE.md
>>>>>>> 5e668976
<|MERGE_RESOLUTION|>--- conflicted
+++ resolved
@@ -8,21 +8,11 @@
 * [Building from source](#building-from-source)
 * [Usage](#usage)
     * [Editor integration](#editor-integration)
-<<<<<<< HEAD
-=======
-    * [Haskell Language Server](#haskell-language-server)
-    * [GitHub actions](#github-actions)
     * [Language extensions, dependencies, and fixities](#language-extensions-dependencies-and-fixities)
->>>>>>> 5e668976
     * [Magic comments](#magic-comments)
     * [Regions](#regions)
     * [Exit codes](#exit-codes)
 * [Limitations](#limitations)
-<<<<<<< HEAD
-=======
-* [Running on Hackage](#running-on-hackage)
-* [Forks and modifications](#forks-and-modifications)
->>>>>>> 5e668976
 * [Contributing](#contributing)
 * [License](#license)
 
@@ -198,28 +188,15 @@
 that the magic comments cannot be placed arbitrarily, but rather must
 enclose independent top-level definitions.
 
-<<<<<<< HEAD
 `{- ORMOLU_DISABLE -}` and `{- ORMOLU_ENABLE -}`, respectively, can be used to the same effect,
 and the two styles of magic comments can be mixed.
 
-### Account for .cabal files
-
-Many cabal and stack projects use `default-extensions` to enable GHC
-language extensions in all source files. With the
-`--cabal-default-extensions` flag, Fourmolu will take them into consideration
-during formatting.
-
-When you format input from stdin, you can pass `--stdin-input-file` which
-will give Fourmolu the location of the Haskell source file that should be used
-as the starting point for searching for a suitable .cabal file.
-=======
 ### Regions
 
 One can ask Ormolu to format a region of input and leave the rest
 unformatted. This is accomplished by passing the `--start-line` and
 `--end-line` command line options. `--start-line` defaults to the beginning
 of the file, while `--end-line` defaults to the end.
->>>>>>> 5e668976
 
 ### Exit codes
 
@@ -261,41 +238,10 @@
 
 ## License
 
-<<<<<<< HEAD
 See [LICENSE.md](LICENSE.md).
-=======
-## Forks and modifications
-
-We know of the following actively maintained forks:
-
-* [Fourmolu][fourmolu], which uses 4-space indentation and allows arbitrary
-  configuration.
-
-## Contributing
->>>>>>> 5e668976
 
 Copyright © 2018–2020 Tweag I/O, 2020-present Matt Parsons
 
 ## Acknowledgements
 
-<<<<<<< HEAD
-The vast majority of work here has been done by the Ormolu developers, and thus they deserve almost all of the credit. This project is simply intended as a haven for those of us who admire their work, but can't quite get on board with some of their decisions when it comes down to the details.
-=======
-See [LICENSE.md][license].
-
-Copyright © 2018–present Tweag I/O
-
-[aur]: https://aur.archlinux.org/packages/ormolu
-[design-cpp]: https://github.com/tweag/ormolu/blob/master/DESIGN.md#cpp
-[emacs-package]: https://github.com/vyorkin/ormolu.el
-[haskell-src-exts]: https://hackage.haskell.org/package/haskell-src-exts
-[iohk-hydra-binary-cache]: https://input-output-hk.github.io/haskell.nix/tutorials/getting-started.html#setting-up-the-binary-cache
-[neoformat]: https://github.com/sbdchd/neoformat
-[releases]: https://github.com/tweag/ormolu/releases
-[ormolu-action]: https://github.com/marketplace/actions/ormolu-action
-[vim-ormolu]: https://github.com/sdiehl/vim-ormolu
-[vs-code-plugin]: https://marketplace.visualstudio.com/items?itemName=sjurmillidahl.ormolu-vscode
-[fourmolu]: https://github.com/fourmolu/fourmolu
-[contributing]: https://github.com/tweag/ormolu/blob/master/CONTRIBUTING.md
-[license]: https://github.com/tweag/ormolu/blob/master/LICENSE.md
->>>>>>> 5e668976
+The vast majority of work here has been done by the Ormolu developers, and thus they deserve almost all of the credit. This project is simply intended as a haven for those of us who admire their work, but can't quite get on board with some of their decisions when it comes down to the details.