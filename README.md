--- conflicted
+++ resolved
@@ -3,13 +3,9 @@
 [![License BSD3](https://img.shields.io/badge/license-BSD3-brightgreen.svg)](http://opensource.org/licenses/BSD-3-Clause)
 [![Hackage](https://img.shields.io/hackage/v/fourmolu.svg?style=flat)](https://hackage.haskell.org/package/fourmolu)
 
-<<<<<<< HEAD
 * [Configuration](#configuration)
-* [Building and installation](#building-and-installation)
-=======
 * [Installation](#installation)
 * [Building from source](#building-from-source)
->>>>>>> 560e2d30
 * [Usage](#usage)
     * [Editor integration](#editor-integration)
     * [Magic comments](#magic-comments)
@@ -40,29 +36,7 @@
   projects.
 * ~~Implementing one “true” formatting style which admits no configuration.~~ We allow configuration of various parameters, via CLI options or config files. We encourage any contributions which add further flexibility.
 
-<<<<<<< HEAD
 ## Configuration
-=======
-## Installation
-
-The [release page][releases] has binaries for Linux, macOS and Windows.
-
-You can also install using `cabal` or `stack`:
-
-```console
-$ cabal install ormolu
-$ stack install ormolu
-```
-
-Ormolu is also included in several package repositories. E.g., on Arch Linux,
-one can use [the package on AUR][aur]:
-
-```console
-$ yay -S ormolu
-```
-
-## Building from source
->>>>>>> 560e2d30
 
 Fourmolu looks for a `fourmolu.yaml` file in all parents of the current directory, followed by [the XDG config directory](https://hackage.haskell.org/package/directory/docs/System-Directory.html#v:XdgConfig). A complete configuration file, corresponding to Fourmolu's default options, looks like:
 
@@ -81,28 +55,21 @@
 
 These options can also be set on the command line (which takes precedence over config files). Run `fourmolu -h` to see all options.
 
-<<<<<<< HEAD
-## Building and installation
+## Installation
 
-Simply run `cabal v2-install fourmolu`, to install the latest release from Hackage.
+To install the latest release from Hackage, simply install with Cabal or Stack:
 
-You can also clone this repository, then build with Cabal or Stack.
-=======
-To use Ormolu directly from GitHub with Nix, this snippet may come in handy:
+```console
+$ cabal install fourmolu
+$ stack install fourmolu
+```
 
-```nix
-let
-  pkgs = import <nixpkgs> { };
-  source = pkgs.fetchFromGitHub {
-      owner = "tweag";
-      repo = "ormolu";
-      rev = "c1d8a8083cf1492545b8deed342c6399fe9873ea"; # update as necessary
-      # do not forget to update the hash:
-      sha256 = "sha256-3XxKuWqZnFa9s3mY7OBD+uEn/fGxPmC8jdevx7exy9o=";
-    };
-in (import source {  }).ormoluExe # this is e.g. the executable derivation
+## Building from source
+
+```console
+$ cabal build
+$ stack build
 ```
->>>>>>> 560e2d30
 
 ## Usage
 
@@ -137,8 +104,8 @@
 ```
 
 #### :zap: Beware git's `core.autocrlf` on Windows :zap:
-Ormolu's output always uses LF line endings. In particular,
-`ormolu --mode check` will fail if its input is correctly formatted
+Fourmolu's output always uses LF line endings. In particular,
+`fourmolu --mode check` will fail if its input is correctly formatted
 *except* that it has CRLF line endings. This situation can happen on Windows
 when checking out a git repository without having set [`core.autocrlf`](
 https://www.git-scm.com/docs/git-config#Documentation/git-config.txt-coreautocrlf)
@@ -228,23 +195,4 @@
 
 ## Acknowledgements
 
-<<<<<<< HEAD
-The vast majority of work here has been done by the Ormolu developers, and thus they deserve almost all of the credit. This project is simply intended as a haven for those of us who admire their work, but can't quite get on board with some of their decisions when it comes down to the details.
-=======
-See [LICENSE.md][license].
-
-Copyright © 2018–present Tweag I/O
-
-[aur]: https://aur.archlinux.org/packages/ormolu
-[contributing]: https://github.com/tweag/ormolu/blob/master/CONTRIBUTING.md
-[design-cpp]: https://github.com/tweag/ormolu/blob/master/DESIGN.md#cpp
-[emacs-package]: https://github.com/vyorkin/ormolu.el
-[haskell-src-exts]: https://hackage.haskell.org/package/haskell-src-exts
-[iohk-hydra-binary-cache]: https://input-output-hk.github.io/haskell.nix/tutorials/getting-started/#setting-up-the-binary-cache
-[license]: https://github.com/tweag/ormolu/blob/master/LICENSE.md
-[neoformat]: https://github.com/sbdchd/neoformat
-[releases]: https://github.com/tweag/ormolu/releases
-[ormolu-action]: https://github.com/marketplace/actions/ormolu-action
-[vim-ormolu]: https://github.com/sdiehl/vim-ormolu
-[vs-code-plugin]: https://marketplace.visualstudio.com/items?itemName=sjurmillidahl.ormolu-vscode
->>>>>>> 560e2d30
+The vast majority of work here has been done by the Ormolu developers, and thus they deserve almost all of the credit. This project is simply intended as a haven for those of us who admire their work, but can't quite get on board with some of their decisions when it comes down to the details.