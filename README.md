# Fourmolu

[![License BSD3](https://img.shields.io/badge/license-BSD3-brightgreen.svg)](http://opensource.org/licenses/BSD-3-Clause)
[![Hackage](https://img.shields.io/hackage/v/fourmolu.svg?style=flat)](https://hackage.haskell.org/package/fourmolu)

<<<<<<< HEAD
Fourmolu is a formatter for Haskell source code. It is a fork of [Ormolu](https://github.com/tweag/ormolu), with the intention to continue to merge upstream improvements.

We share all bar one of Ormolu's goals:
=======
* [Building and installation](#building-and-installation)
    * [Arch Linux](#arch-linux)
* [Usage](#usage)
    * [Editor integration](#editor-integration)
    * [GitHub actions](#github-actions)
    * [Magic comments](#magic-comments)
    * [Account for .cabal files](#account-for-cabal-files)
    * [Exit codes](#exit-codes)
* [Limitations](#limitations)
* [Running on Hackage](#running-on-hackage)
* [Contributing](#contributing)
* [License](#license)

Ormolu is a formatter for Haskell source code. The project was created with
the following goals in mind:
>>>>>>> d14132ec

* Using GHC's own parser to avoid parsing problems caused by
  [`haskell-src-exts`](https://hackage.haskell.org/package/haskell-src-exts).
* Let some whitespace be programmable. The layout of the input influences
  the layout choices in the output. This means that the choices between
  single-line/multi-line layouts in certain situations are made by the user,
  not by an algorithm. This makes the implementation simpler and leaves some
  control to the user while still guaranteeing that the formatted code is
  stylistically consistent.
* Writing code in such a way so it's easy to modify and maintain.
<<<<<<< HEAD
* That formatting style aims to result in minimal diffs while still
  remaining very close to “conventional” Haskell formatting people use.
* Choose a style compatible with modern dialects of Haskell. As new Haskell
  extensions enter broad use, we may change the style to accommodate them.
* Idempotence: formatting already formatted code doesn't change it.
* Be well-tested and robust to the point that it can be used in large
  projects without exposing unfortunate, disappointing bugs here and there.
* ~~Implementing one “true” formatting style which admits no configuration.~~ We allow configuration of various parameters, via CLI options or config files. We encourage any contributions which add further flexibility.

## Configuration
=======
* Implementing one “true” formatting style which admits no configuration.
* The formatting style aims to result in minimal diffs.
* Choose a style compatible with modern dialects of Haskell. As new Haskell
  extensions enter broad use, we may change the style to accommodate them.
* Idempotence: formatting already formatted code doesn't change it.
* Be well-tested and robust so that the formatter can be used in large
  projects.

## Building and installation
>>>>>>> d14132ec

Fourmolu looks for a `fourmolu.yaml` file in all parents of the current directory, followed by [the XDG config directory](https://hackage.haskell.org/package/directory/docs/System-Directory.html#v:XdgConfig). A complete configuration file, corresponding to Fourmolu's default options, looks like:

```yaml
indentation: 4
comma-style: leading # for lists, tuples etc. - can also be 'trailing'
record-brace-space: false # rec {x = 1} vs. rec{x = 1}
indent-wheres: false # 'false' means save space by only half-indenting the 'where' keyword
diff-friendly-import-export: true # 'false' uses Ormolu-style lists
respectful: true # don't be too opinionated about newlines etc.
haddock-style: multi-line # '--' vs. '{-'
newlines-between-decls: 1 # number of newlines between top-level declarations
```

<<<<<<< HEAD
See [here](fourmolu.yaml) for a config to simulate the behaviour of Ormolu.

These options can also be set on the command line (which takes precedence over config files). Run `fourmolu -h` to see all options.

## Building

Simply run `cabal v2-install fourmolu`, to install the latest release from Hackage.

You can also clone this repository, then build with Cabal or Stack.
=======
Note that you will need to add [IOHK Hydra binary
cache][iohk-hydra-binary-cache], otherwise building may take a very long
time.

Alternatively, `stack` could be used as follows:

```console
$ stack build # to build
$ stack install # to install
```

To use Ormolu directly from GitHub with Nix, this snippet may come in handy:

```nix
let
  pkgs = import <nixpkgs> { };
  source = pkgs.fetchFromGitHub {
      owner = "tweag";
      repo = "ormolu";
      rev = "c1d8a8083cf1492545b8deed342c6399fe9873ea"; # update as necessary
      # do not forget to update the hash:
      sha256 = "sha256-3XxKuWqZnFa9s3mY7OBD+uEn/fGxPmC8jdevx7exy9o=";
    };
in (import source {  }).ormoluExe # this is e.g. the executable derivation
```

### Arch Linux

To install Ormolu on Arch Linux, one can use [the package on AUR][aur]:

```console
yay -S ormolu
```
>>>>>>> d14132ec

## Usage

The following will print the formatted output to the standard output.

```console
$ fourmolu Module.hs
```

Add `-i` (or `--mode inplace`) to replace the contents of the input file with the formatted output.

```console
$ fourmolu -i Module.hs
```

Use `find` to format a tree recursively:

```console
$ fourmolu -i $(find . -name '*.hs')
```

<<<<<<< HEAD
Fourmolu can be integrated with your editor via the [Haskell Language Server](https://github.com/haskell/haskell-language-server).

## Magic comments
=======
Or find all files in a project with `git ls-files`:

```console
$ ormolu --mode inplace $(git ls-files '*.hs')
```

To check if files are are already formatted (useful on CI):

```console
$ ormolu --mode check $(find . -name '*.hs')
```

### Editor integration

We know of the following editor integrations:

* [Emacs][emacs-package]
* [VS Code][vs-code-plugin]
* Vim: [neoformat][neoformat], [vim-ormolu][vim-ormolu]

### GitHub actions

[`ormolu-action`][ormolu-action] is the recommended way to ensure that a
project is formatted with Ormolu.

### Magic comments
>>>>>>> d14132ec

Fourmolu understands two magic comments:

```haskell
{- FOURMOLU_DISABLE -}
```

and

```haskell
{- FOURMOLU_ENABLE -}
```

This allows us to disable formatting selectively for code between these
markers or disable it for the entire file. To achieve the latter, just put
<<<<<<< HEAD
`{- FOURMOLU_DISABLE -}` at the very top. Note that for Fourmolu to work the
source code must still be parseable even when the disabled regions are
omitted. Because of that the magic comments cannot be placed arbitrarily,
but rather must enclose independent top-level definitions.

`{- ORMOLU_DISABLE -}` and `{- ORMOLU_ENABLE -}`, respectively, can be used to the same effect,
and the two styles of magic comments can be mixed.

## Current limitations
=======
`{- ORMOLU_DISABLE -}` at the very top. Note that for Ormolu to work the
fragments where Ormolu is enabled must be parseable on their own. Because of
that the magic comments cannot be placed arbitrarily, but rather must
enclose independent top-level definitions.

### Account for .cabal files

Many cabal and stack projects use `default-extensions` to enable GHC
language extensions in all source files. With the
`--cabal-default-extensions` flag, Ormolu will take them into consideration
during formatting.

When you format input from stdin, you can pass `--stdin-input-file` which
will give Ormolu the location of the Haskell source file that should be used
as the starting point for searching for a suitable .cabal file.

### Exit codes

Exit code | Meaning
----------|-----------------------------------------------
0         | Success
1         | General problem
2         | CPP used (deprecated)
3         | Parsing of original input failed
4         | Parsing of formatted code failed
5         | AST of original and formatted code differs
6         | Formatting is not idempotent
7         | Unrecognized GHC options
8         | Cabal file parsing failed
9         | Missing input file path when using stdin input and accounting for .cabal files
100       | In checking mode: unformatted files
101       | Inplace and check modes do not work with stdin
102       | Other issue (with multiple input files)

## Limitations
>>>>>>> d14132ec

* CPP support is experimental. CPP is virtually impossible to handle
  correctly, so we process them as a sort of unchangeable snippets. This
  works only in simple cases when CPP conditionals surround top-level
<<<<<<< HEAD
  declarations. See the [CPP](https://github.com/tweag/ormolu/blob/master/DESIGN.md#cpp) section in the design notes for
  a discussion of the dangers.
* Input modules should be parsable by Haddock, which is a bit stricter
  criterion than just being valid Haskell modules.
* Various minor idempotence issues, most of them are related to comments.
* Fourmolu is in a fairly early stage of development. The implementation should be as stable as Ormolu, as it only makes minimal changes, and is extensively tested. But the default configuration style may change in some minor ways in the near future, as we make more options available. It will always be possible to replicate the old default behaviour with a suitable `fourmolu.yaml`.
=======
  declarations. See the [CPP][design-cpp] section in the design notes for a
  discussion of the dangers.
* Input modules should be parsable by Haddock, which is a bit stricter
  criterion than just being valid Haskell modules.

## Running on Hackage

It's possible to try Ormolu on arbitrary packages from Hackage. For that
execute (from the root of the cloned repo):

```console
$ nix-build -A hackage.<package>
```

Then inspect `result/log.txt` for possible problems. The derivation will
also contain formatted `.hs` files for inspection and original inputs with
`.hs-original` extension (those are with CPP dropped, exactly what is fed
into Ormolu).
>>>>>>> d14132ec

## Contributing

If there are any options you'd like to see, let us know. If it's not too complicated to implement (and especially if you implement it yourself!) then we'll probably add it.

Run `cabal test` and `./format.sh` before submitting any pull requests.

## License

See [LICENSE.md](LICENSE.md).

Copyright © 2018–2020 Tweag I/O, 2020-present Matt Parsons

## Acknowledgements

<<<<<<< HEAD
The vast majority of work here has been done by the Ormolu developers, and thus they deserve almost all of the credit. This project is simply intended as a haven for those of us who admire their work, but can't quite get on board with some of their decisions when it comes down to the details.
=======
[iohk-hydra-binary-cache]: https://input-output-hk.github.io/haskell.nix/tutorials/getting-started/#setting-up-the-binary-cache
[aur]: https://aur.archlinux.org/packages/ormolu
[contributing]: https://github.com/tweag/ormolu/blob/master/CONTRIBUTING.md
[design-cpp]: https://github.com/tweag/ormolu/blob/master/DESIGN.md#cpp
[emacs-package]: https://github.com/vyorkin/ormolu.el
[haskell-src-exts]: https://hackage.haskell.org/package/haskell-src-exts
[license]: https://github.com/tweag/ormolu/blob/master/LICENSE.md
[neoformat]: https://github.com/sbdchd/neoformat
[ormolu-action]: https://github.com/marketplace/actions/ormolu-action
[vim-ormolu]: https://github.com/sdiehl/vim-ormolu
[vs-code-plugin]: https://marketplace.visualstudio.com/items?itemName=sjurmillidahl.ormolu-vscode
>>>>>>> d14132ec
<|MERGE_RESOLUTION|>--- conflicted
+++ resolved
@@ -3,27 +3,20 @@
 [![License BSD3](https://img.shields.io/badge/license-BSD3-brightgreen.svg)](http://opensource.org/licenses/BSD-3-Clause)
 [![Hackage](https://img.shields.io/hackage/v/fourmolu.svg?style=flat)](https://hackage.haskell.org/package/fourmolu)
 
-<<<<<<< HEAD
-Fourmolu is a formatter for Haskell source code. It is a fork of [Ormolu](https://github.com/tweag/ormolu), with the intention to continue to merge upstream improvements.
-
-We share all bar one of Ormolu's goals:
-=======
+* [Configuration](#configuration)
 * [Building and installation](#building-and-installation)
-    * [Arch Linux](#arch-linux)
 * [Usage](#usage)
     * [Editor integration](#editor-integration)
-    * [GitHub actions](#github-actions)
     * [Magic comments](#magic-comments)
     * [Account for .cabal files](#account-for-cabal-files)
     * [Exit codes](#exit-codes)
 * [Limitations](#limitations)
-* [Running on Hackage](#running-on-hackage)
 * [Contributing](#contributing)
 * [License](#license)
 
-Ormolu is a formatter for Haskell source code. The project was created with
-the following goals in mind:
->>>>>>> d14132ec
+Fourmolu is a formatter for Haskell source code. It is a fork of [Ormolu](https://github.com/tweag/ormolu), with the intention to continue to merge upstream improvements.
+
+We share all bar one of Ormolu's goals:
 
 * Using GHC's own parser to avoid parsing problems caused by
   [`haskell-src-exts`](https://hackage.haskell.org/package/haskell-src-exts).
@@ -34,28 +27,15 @@
   control to the user while still guaranteeing that the formatted code is
   stylistically consistent.
 * Writing code in such a way so it's easy to modify and maintain.
-<<<<<<< HEAD
-* That formatting style aims to result in minimal diffs while still
-  remaining very close to “conventional” Haskell formatting people use.
-* Choose a style compatible with modern dialects of Haskell. As new Haskell
-  extensions enter broad use, we may change the style to accommodate them.
-* Idempotence: formatting already formatted code doesn't change it.
-* Be well-tested and robust to the point that it can be used in large
-  projects without exposing unfortunate, disappointing bugs here and there.
-* ~~Implementing one “true” formatting style which admits no configuration.~~ We allow configuration of various parameters, via CLI options or config files. We encourage any contributions which add further flexibility.
-
-## Configuration
-=======
-* Implementing one “true” formatting style which admits no configuration.
-* The formatting style aims to result in minimal diffs.
+* That formatting style aims to result in minimal diffs.
 * Choose a style compatible with modern dialects of Haskell. As new Haskell
   extensions enter broad use, we may change the style to accommodate them.
 * Idempotence: formatting already formatted code doesn't change it.
 * Be well-tested and robust so that the formatter can be used in large
   projects.
+* ~~Implementing one “true” formatting style which admits no configuration.~~ We allow configuration of various parameters, via CLI options or config files. We encourage any contributions which add further flexibility.
 
-## Building and installation
->>>>>>> d14132ec
+## Configuration
 
 Fourmolu looks for a `fourmolu.yaml` file in all parents of the current directory, followed by [the XDG config directory](https://hackage.haskell.org/package/directory/docs/System-Directory.html#v:XdgConfig). A complete configuration file, corresponding to Fourmolu's default options, looks like:
 
@@ -70,51 +50,15 @@
 newlines-between-decls: 1 # number of newlines between top-level declarations
 ```
 
-<<<<<<< HEAD
 See [here](fourmolu.yaml) for a config to simulate the behaviour of Ormolu.
 
 These options can also be set on the command line (which takes precedence over config files). Run `fourmolu -h` to see all options.
 
-## Building
+## Building and installation
 
 Simply run `cabal v2-install fourmolu`, to install the latest release from Hackage.
 
 You can also clone this repository, then build with Cabal or Stack.
-=======
-Note that you will need to add [IOHK Hydra binary
-cache][iohk-hydra-binary-cache], otherwise building may take a very long
-time.
-
-Alternatively, `stack` could be used as follows:
-
-```console
-$ stack build # to build
-$ stack install # to install
-```
-
-To use Ormolu directly from GitHub with Nix, this snippet may come in handy:
-
-```nix
-let
-  pkgs = import <nixpkgs> { };
-  source = pkgs.fetchFromGitHub {
-      owner = "tweag";
-      repo = "ormolu";
-      rev = "c1d8a8083cf1492545b8deed342c6399fe9873ea"; # update as necessary
-      # do not forget to update the hash:
-      sha256 = "sha256-3XxKuWqZnFa9s3mY7OBD+uEn/fGxPmC8jdevx7exy9o=";
-    };
-in (import source {  }).ormoluExe # this is e.g. the executable derivation
-```
-
-### Arch Linux
-
-To install Ormolu on Arch Linux, one can use [the package on AUR][aur]:
-
-```console
-yay -S ormolu
-```
->>>>>>> d14132ec
 
 ## Usage
 
@@ -136,38 +80,23 @@
 $ fourmolu -i $(find . -name '*.hs')
 ```
 
-<<<<<<< HEAD
-Fourmolu can be integrated with your editor via the [Haskell Language Server](https://github.com/haskell/haskell-language-server).
-
-## Magic comments
-=======
 Or find all files in a project with `git ls-files`:
 
 ```console
-$ ormolu --mode inplace $(git ls-files '*.hs')
+$ fourmolu --mode inplace $(git ls-files '*.hs')
 ```
 
 To check if files are are already formatted (useful on CI):
 
 ```console
-$ ormolu --mode check $(find . -name '*.hs')
+$ fourmolu --mode check $(find . -name '*.hs')
 ```
 
 ### Editor integration
 
-We know of the following editor integrations:
-
-* [Emacs][emacs-package]
-* [VS Code][vs-code-plugin]
-* Vim: [neoformat][neoformat], [vim-ormolu][vim-ormolu]
-
-### GitHub actions
-
-[`ormolu-action`][ormolu-action] is the recommended way to ensure that a
-project is formatted with Ormolu.
+Fourmolu can be integrated with your editor via the [Haskell Language Server](https://github.com/haskell/haskell-language-server).
 
 ### Magic comments
->>>>>>> d14132ec
 
 Fourmolu understands two magic comments:
 
@@ -183,21 +112,13 @@
 
 This allows us to disable formatting selectively for code between these
 markers or disable it for the entire file. To achieve the latter, just put
-<<<<<<< HEAD
 `{- FOURMOLU_DISABLE -}` at the very top. Note that for Fourmolu to work the
-source code must still be parseable even when the disabled regions are
-omitted. Because of that the magic comments cannot be placed arbitrarily,
-but rather must enclose independent top-level definitions.
+fragments where Ormolu is enabled must be parseable on their own. Because of
+that the magic comments cannot be placed arbitrarily, but rather must
+enclose independent top-level definitions.
 
 `{- ORMOLU_DISABLE -}` and `{- ORMOLU_ENABLE -}`, respectively, can be used to the same effect,
 and the two styles of magic comments can be mixed.
-
-## Current limitations
-=======
-`{- ORMOLU_DISABLE -}` at the very top. Note that for Ormolu to work the
-fragments where Ormolu is enabled must be parseable on their own. Because of
-that the magic comments cannot be placed arbitrarily, but rather must
-enclose independent top-level definitions.
 
 ### Account for .cabal files
 
@@ -227,40 +148,19 @@
 100       | In checking mode: unformatted files
 101       | Inplace and check modes do not work with stdin
 102       | Other issue (with multiple input files)
+400       | Failed to load Fourmolu configuration file
 
 ## Limitations
->>>>>>> d14132ec
 
 * CPP support is experimental. CPP is virtually impossible to handle
   correctly, so we process them as a sort of unchangeable snippets. This
   works only in simple cases when CPP conditionals surround top-level
-<<<<<<< HEAD
-  declarations. See the [CPP](https://github.com/tweag/ormolu/blob/master/DESIGN.md#cpp) section in the design notes for
-  a discussion of the dangers.
+  declarations. See the [CPP](https://github.com/tweag/ormolu/blob/master/DESIGN.md#cpp) section in the design notes for a
+  discussion of the dangers.
 * Input modules should be parsable by Haddock, which is a bit stricter
   criterion than just being valid Haskell modules.
 * Various minor idempotence issues, most of them are related to comments.
 * Fourmolu is in a fairly early stage of development. The implementation should be as stable as Ormolu, as it only makes minimal changes, and is extensively tested. But the default configuration style may change in some minor ways in the near future, as we make more options available. It will always be possible to replicate the old default behaviour with a suitable `fourmolu.yaml`.
-=======
-  declarations. See the [CPP][design-cpp] section in the design notes for a
-  discussion of the dangers.
-* Input modules should be parsable by Haddock, which is a bit stricter
-  criterion than just being valid Haskell modules.
-
-## Running on Hackage
-
-It's possible to try Ormolu on arbitrary packages from Hackage. For that
-execute (from the root of the cloned repo):
-
-```console
-$ nix-build -A hackage.<package>
-```
-
-Then inspect `result/log.txt` for possible problems. The derivation will
-also contain formatted `.hs` files for inspection and original inputs with
-`.hs-original` extension (those are with CPP dropped, exactly what is fed
-into Ormolu).
->>>>>>> d14132ec
 
 ## Contributing
 
@@ -276,18 +176,4 @@
 
 ## Acknowledgements
 
-<<<<<<< HEAD
-The vast majority of work here has been done by the Ormolu developers, and thus they deserve almost all of the credit. This project is simply intended as a haven for those of us who admire their work, but can't quite get on board with some of their decisions when it comes down to the details.
-=======
-[iohk-hydra-binary-cache]: https://input-output-hk.github.io/haskell.nix/tutorials/getting-started/#setting-up-the-binary-cache
-[aur]: https://aur.archlinux.org/packages/ormolu
-[contributing]: https://github.com/tweag/ormolu/blob/master/CONTRIBUTING.md
-[design-cpp]: https://github.com/tweag/ormolu/blob/master/DESIGN.md#cpp
-[emacs-package]: https://github.com/vyorkin/ormolu.el
-[haskell-src-exts]: https://hackage.haskell.org/package/haskell-src-exts
-[license]: https://github.com/tweag/ormolu/blob/master/LICENSE.md
-[neoformat]: https://github.com/sbdchd/neoformat
-[ormolu-action]: https://github.com/marketplace/actions/ormolu-action
-[vim-ormolu]: https://github.com/sdiehl/vim-ormolu
-[vs-code-plugin]: https://marketplace.visualstudio.com/items?itemName=sjurmillidahl.ormolu-vscode
->>>>>>> d14132ec
+The vast majority of work here has been done by the Ormolu developers, and thus they deserve almost all of the credit. This project is simply intended as a haven for those of us who admire their work, but can't quite get on board with some of their decisions when it comes down to the details.