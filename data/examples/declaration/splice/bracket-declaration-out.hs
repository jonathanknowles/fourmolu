--- conflicted
+++ resolved
@@ -19,17 +19,10 @@
 $(singletons [d|data T = T deriving (Eq, Ord, Enum, Bounded, Show)|])
 
 $( singletons
-<<<<<<< HEAD
     [d|
       data T = T
         deriving (Eq, Ord, Enum, Bounded, Show)
       |]
- )
-=======
-     [d|
-       data T = T
-         deriving (Eq, Ord, Enum, Bounded, Show)
-       |]
  )
 
 foo = [d| type X = * |]
@@ -39,5 +32,4 @@
     type X = *
 
     data A
-    |]
->>>>>>> d14132ec
+    |]