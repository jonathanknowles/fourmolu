--- conflicted
+++ resolved
@@ -36,20 +36,12 @@
     it "extracts correct dyn opts from fourmolu.cabal" $ do
       CabalInfo {..} <- parseCabalInfo "fourmolu.cabal" "src/Ormolu/Config.hs"
       ciDynOpts `shouldBe` [DynOption "-XHaskell2010"]
-<<<<<<< HEAD
     it "extracts correct dependencies from fourmolu.cabal (src/Ormolu/Config.hs)" $ do
       CabalInfo {..} <- parseCabalInfo "fourmolu.cabal" "src/Ormolu/Config.hs"
       ciDependencies `shouldBe` Set.fromList ["Cabal", "Diff", "MemoTrie", "aeson", "ansi-terminal", "array", "base", "bytestring", "containers", "directory", "dlist", "exceptions", "file-embed", "filepath", "ghc-lib-parser", "megaparsec", "mtl", "syb", "template-haskell", "text", "th-lift-instances", "yaml"]
     it "extracts correct dependencies from fourmolu.cabal (tests/Ormolu/PrinterSpec.hs)" $ do
       CabalInfo {..} <- parseCabalInfo "fourmolu.cabal" "tests/Ormolu/PrinterSpec.hs"
       ciDependencies `shouldBe` Set.fromList ["Diff", "QuickCheck", "base", "containers", "directory", "filepath", "ghc-lib-parser", "hspec", "hspec-megaparsec", "megaparsec", "fourmolu", "path", "path-io", "pretty", "temporary", "text"]
-=======
-    it "extracts correct dependencies from ormolu.cabal (src/Ormolu/Config.hs)" $ do
-      CabalInfo {..} <- parseCabalInfo "ormolu.cabal" "src/Ormolu/Config.hs"
-      ciDependencies `shouldBe` Set.fromList ["Cabal", "Diff", "MemoTrie", "aeson", "ansi-terminal", "array", "base", "bytestring", "containers", "directory", "dlist", "exceptions", "file-embed", "filepath", "ghc-lib-parser", "megaparsec", "mtl", "syb", "template-haskell", "text", "th-lift-instances"]
-    it "extracts correct dependencies from ormolu.cabal (tests/Ormolu/PrinterSpec.hs)" $ do
-      CabalInfo {..} <- parseCabalInfo "ormolu.cabal" "tests/Ormolu/PrinterSpec.hs"
-      ciDependencies `shouldBe` Set.fromList ["QuickCheck", "base", "containers", "directory", "filepath", "ghc-lib-parser", "hspec", "hspec-megaparsec", "megaparsec", "ormolu", "path", "path-io", "temporary", "text"]
 
     it "handles `hs-source-dirs: .`" $ do
       CabalInfo {..} <- parseTestCabalInfo "Foo.hs"
@@ -59,5 +51,4 @@
       ciDynOpts `shouldContain` [DynOption "-XImportQualifiedPost"]
   where
     parseTestCabalInfo f =
-      parseCabalInfo "data/cabal-tests/test.cabal" ("data/cabal-tests" </> f)
->>>>>>> f80f4ec2
+      parseCabalInfo "data/cabal-tests/test.cabal" ("data/cabal-tests" </> f)