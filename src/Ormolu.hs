--- conflicted
+++ resolved
@@ -88,20 +88,12 @@
     forM_ result0 $ \case
       ParsedSnippet r -> traceM . showCommentStream . prCommentStream $ r
       _ -> pure ()
-<<<<<<< HEAD
-  -- We're forcing 'txt' here because otherwise errors (such as messages
-  -- about not-yet-supported functionality) will be thrown later when we try
-  -- to parse the rendered code back, inside of GHC monad wrapper which will
-  -- lead to error messages presenting the exceptions as GHC bugs.
-  let !txt = printSnippets result0 $ cfgPrinterOpts cfgWithIndices
-=======
   -- We're forcing 'formattedText' here because otherwise errors (such as
   -- messages about not-yet-supported functionality) will be thrown later
   -- when we try to parse the rendered code back, inside of GHC monad
   -- wrapper which will lead to error messages presenting the exceptions as
   -- GHC bugs.
-  let !formattedText = printSnippets result0
->>>>>>> 5e668976
+  let !formattedText = printSnippets result0 $ cfgPrinterOpts cfgWithIndices
   when (not (cfgUnsafe cfg) || cfgCheckIdempotence cfg) $ do
     -- Parse the result of pretty-printing again and make sure that AST
     -- is the same as AST of original snippet module span positions.
@@ -126,15 +118,9 @@
         _ -> throwIO (OrmoluASTDiffers diff [])
     -- Try re-formatting the formatted result to check if we get exactly
     -- the same output.
-<<<<<<< HEAD
-    when (cfgCheckIdempotence cfg) $
-      let txt2 = printSnippets result1 $ cfgPrinterOpts cfgWithIndices
-       in case diffText txt txt2 path of
-=======
     when (cfgCheckIdempotence cfg) . liftIO $
-      let reformattedText = printSnippets result1
+      let reformattedText = printSnippets result1 $ cfgPrinterOpts cfgWithIndices
        in case diffText formattedText reformattedText path of
->>>>>>> 5e668976
             Nothing -> return ()
             Just diff -> throwIO (OrmoluNonIdempotentOutput diff)
   return formattedText
