{-# LANGUAGE LambdaCase #-}
{-# LANGUAGE OverloadedStrings #-}
{-# LANGUAGE ViewPatterns #-}

-- | Random utilities used by the code.
module Ormolu.Utils
  ( RelativePos (..),
    attachRelativePos,
    combineSrcSpans',
    notImplemented,
    showOutputable,
    splitDocString,
    unSrcSpan,
    incSpanLine,
    separatedByBlank,
    separatedByBlankNE,
    onTheSameLine,
<<<<<<< HEAD
    removeIndentation,
    groupBy',
=======
>>>>>>> d14132ec
  )
where

import Data.List (dropWhileEnd)
import Data.List.NonEmpty (NonEmpty (..), nonEmpty)
import qualified Data.List.NonEmpty as NE
import Data.Maybe (fromMaybe)
import Data.Text (Text)
import qualified Data.Text as T
import GHC.DynFlags (baseDynFlags)
import GHC.Hs
import GHC.Types.SrcLoc
import qualified GHC.Utils.Outputable as GHC

-- | Relative positions in a list.
data RelativePos
  = SinglePos
  | FirstPos
  | MiddlePos
  | LastPos
  deriving (Eq, Show)

-- | Attach 'RelativePos'es to elements of a given list.
attachRelativePos :: [a] -> [(RelativePos, a)]
attachRelativePos = \case
  [] -> []
  [x] -> [(SinglePos, x)]
  (x : xs) -> (FirstPos, x) : markLast xs
  where
    markLast [] = []
    markLast [x] = [(LastPos, x)]
    markLast (x : xs) = (MiddlePos, x) : markLast xs

-- | Combine all source spans from the given list.
combineSrcSpans' :: NonEmpty SrcSpan -> SrcSpan
combineSrcSpans' (x :| xs) = foldr combineSrcSpans x xs

-- | Placeholder for things that are not yet implemented.
notImplemented :: String -> a
notImplemented msg = error $ "not implemented yet: " ++ msg

-- | Pretty-print an 'GHC.Outputable' thing.
showOutputable :: GHC.Outputable o => o -> String
showOutputable = GHC.showSDoc baseDynFlags . GHC.ppr

-- | Split and normalize a doc string. The result is a list of lines that
-- make up the comment.
splitDocString :: HsDocString -> [Text]
splitDocString docStr =
  case r of
    [] -> [""]
    _ -> r
  where
    r =
      fmap (escapeLeadingDollar . escapeCommentBraces)
        . dropWhileEnd T.null
        . fmap (T.stripEnd . T.pack)
        . lines
        $ unpackHDS docStr
    -- We cannot have the first character to be a dollar because in that
    -- case it'll be a parse error (apparently collides with named docs
    -- syntax @-- $name@ somehow).
    escapeLeadingDollar txt =
      case T.uncons txt of
        Just ('$', _) -> T.cons '\\' txt
        _ -> txt
    escapeCommentBraces = T.replace "{-" "{\\-" . T.replace "-}" "-\\}"

-- | Get 'RealSrcSpan' out of 'SrcSpan' if the span is “helpful”.
unSrcSpan :: SrcSpan -> Maybe RealSrcSpan
unSrcSpan = \case
  RealSrcSpan r _ -> Just r
  UnhelpfulSpan _ -> Nothing

-- | Increment line number in a 'SrcSpan'.
incSpanLine :: Int -> SrcSpan -> SrcSpan
incSpanLine i = \case
  RealSrcSpan s _ ->
    let start = realSrcSpanStart s
        end = realSrcSpanEnd s
        incLine x =
          let file = srcLocFile x
              line = srcLocLine x
              col = srcLocCol x
           in mkRealSrcLoc file (line + i) col
     in RealSrcSpan (mkRealSrcSpan (incLine start) (incLine end)) Nothing
  UnhelpfulSpan x -> UnhelpfulSpan x

-- | Do two declarations have a blank between them?
separatedByBlank :: (a -> SrcSpan) -> a -> a -> Bool
separatedByBlank loc a b =
  fromMaybe False $ do
    endA <- srcSpanEndLine <$> unSrcSpan (loc a)
    startB <- srcSpanStartLine <$> unSrcSpan (loc b)
    pure (startB - endA >= 2)

-- | Do two declaration groups have a blank between them?
separatedByBlankNE :: (a -> SrcSpan) -> NonEmpty a -> NonEmpty a -> Bool
separatedByBlankNE loc a b = separatedByBlank loc (NE.last a) (NE.head b)

-- | Return 'True' if one span ends on the same line the second one starts.
onTheSameLine :: SrcSpan -> SrcSpan -> Bool
onTheSameLine a b =
<<<<<<< HEAD
  isOneLineSpan (mkSrcSpan (srcSpanEnd a) (srcSpanStart b))

-- | Remove indentation from a given 'String'. Return the input with
-- indentation removed and the detected indentation level.
removeIndentation :: String -> (String, Int)
removeIndentation (lines -> xs) = (unlines (drop n <$> xs), n)
  where
    n = case nonEmpty xs of
      Nothing -> 0
      Just l -> minimum (getIndent <$> l)
    getIndent y =
      if all isSpace y
        then 0
        else length (takeWhile isSpace y)

-- | A generalisation of 'groupBy' to functions which aren't equivalences - a group ends
-- when comparison fails with the previous element, rather than the first of the group.
groupBy' :: (a -> a -> Bool) -> [a] -> [NonEmpty a]
groupBy' eq = flip foldr [] $ \x -> \case
  [] -> [pure x]
  (y :| ys) : zs ->
    if x `eq` y
      then (x :| y : ys) : zs
      else pure x : (y :| ys) : zs
=======
  isOneLineSpan (mkSrcSpan (srcSpanEnd a) (srcSpanStart b))
>>>>>>> d14132ec
<|MERGE_RESOLUTION|>--- conflicted
+++ resolved
@@ -15,16 +15,12 @@
     separatedByBlank,
     separatedByBlankNE,
     onTheSameLine,
-<<<<<<< HEAD
-    removeIndentation,
     groupBy',
-=======
->>>>>>> d14132ec
   )
 where
 
 import Data.List (dropWhileEnd)
-import Data.List.NonEmpty (NonEmpty (..), nonEmpty)
+import Data.List.NonEmpty (NonEmpty (..))
 import qualified Data.List.NonEmpty as NE
 import Data.Maybe (fromMaybe)
 import Data.Text (Text)
@@ -123,21 +119,7 @@
 -- | Return 'True' if one span ends on the same line the second one starts.
 onTheSameLine :: SrcSpan -> SrcSpan -> Bool
 onTheSameLine a b =
-<<<<<<< HEAD
   isOneLineSpan (mkSrcSpan (srcSpanEnd a) (srcSpanStart b))
-
--- | Remove indentation from a given 'String'. Return the input with
--- indentation removed and the detected indentation level.
-removeIndentation :: String -> (String, Int)
-removeIndentation (lines -> xs) = (unlines (drop n <$> xs), n)
-  where
-    n = case nonEmpty xs of
-      Nothing -> 0
-      Just l -> minimum (getIndent <$> l)
-    getIndent y =
-      if all isSpace y
-        then 0
-        else length (takeWhile isSpace y)
 
 -- | A generalisation of 'groupBy' to functions which aren't equivalences - a group ends
 -- when comparison fails with the previous element, rather than the first of the group.
@@ -147,7 +129,4 @@
   (y :| ys) : zs ->
     if x `eq` y
       then (x :| y : ys) : zs
-      else pure x : (y :| ys) : zs
-=======
-  isOneLineSpan (mkSrcSpan (srcSpanEnd a) (srcSpanStart b))
->>>>>>> d14132ec
+      else pure x : (y :| ys) : zs