--- conflicted
+++ resolved
@@ -31,7 +31,6 @@
   )
 where
 
-<<<<<<< HEAD
 import Data.Aeson
   ( FromJSON (..),
     camelTo2,
@@ -43,13 +42,11 @@
 import qualified Data.ByteString.Lazy as BS
 import Data.Char (isLower)
 import Data.Functor.Identity (Identity (..))
-import Data.YAML (Pos)
-import Data.YAML.Aeson (decode1)
-=======
 import qualified Data.Map.Strict as Map
 import Data.Set (Set)
 import qualified Data.Set as Set
->>>>>>> 5e668976
+import Data.YAML (Pos)
+import Data.YAML.Aeson (decode1)
 import GHC.Generics (Generic)
 import qualified GHC.Types.SrcLoc as GHC
 import Ormolu.Fixity (FixityMap)
