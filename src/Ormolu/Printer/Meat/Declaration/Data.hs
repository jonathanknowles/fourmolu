--- conflicted
+++ resolved
@@ -147,16 +147,7 @@
             quantifiedTy =
               addCLocAA con_bndrs qualTy $
                 hsOuterTyVarBndrsToHsType (unLoc con_bndrs) qualTy
-<<<<<<< HEAD
         startTypeAnnotationDecl quantifiedTy id p_hsType
-=======
-        space
-        txt "::"
-        if hasDocStrings (unLoc con_res_ty)
-          then newline
-          else breakpoint
-        located quantifiedTy p_hsType
->>>>>>> 1ec862c4
   ConDeclH98 {..} -> do
     mapM_ (p_hsDoc Pipe True) con_doc
     let conDeclWithContextSpn =
