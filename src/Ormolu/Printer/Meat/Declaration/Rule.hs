{-# LANGUAGE LambdaCase #-}
{-# LANGUAGE OverloadedStrings #-}
{-# LANGUAGE RecordWildCards #-}

module Ormolu.Printer.Meat.Declaration.Rule
  ( p_ruleDecls,
  )
where

import Control.Monad (unless)
import GHC.Hs
import GHC.Types.Basic
import GHC.Types.SourceText
import Ormolu.Printer.Combinators
import Ormolu.Printer.Meat.Common
import Ormolu.Printer.Meat.Declaration.Signature
import Ormolu.Printer.Meat.Declaration.Value
import Ormolu.Printer.Meat.Type

p_ruleDecls :: RuleDecls GhcPs -> R ()
p_ruleDecls (HsRules _ _ xs) =
  pragma "RULES" $ sep breakpoint (sitcc . located' p_ruleDecl) xs

p_ruleDecl :: RuleDecl GhcPs -> R ()
p_ruleDecl (HsRule _ ruleName activation tyvars ruleBndrs lhs rhs) = do
  located ruleName p_ruleName
  space
  p_activation activation
  space
  case tyvars of
    Nothing -> return ()
    Just xs -> do
      p_forallBndrs ForAllInvis p_hsTyVarBndr xs
      space
  -- It appears that there is no way to tell if there was an empty forall
  -- in the input or no forall at all. We do not want to add redundant
  -- foralls, so let's just skip the empty ones.
  unless (null ruleBndrs) $
    p_forallBndrs ForAllInvis p_ruleBndr (reLocA <$> ruleBndrs)
  breakpoint
  inci $ do
    located lhs p_hsExpr
    space
    equals
    inci $ do
      breakpoint
      located rhs p_hsExpr

p_ruleName :: (SourceText, RuleName) -> R ()
p_ruleName (_, name) = atom $ (HsString NoSourceText name :: HsLit GhcPs)

p_ruleBndr :: RuleBndr GhcPs -> R ()
p_ruleBndr = \case
<<<<<<< HEAD
  RuleBndr NoExtField x -> p_rdrName x
  RuleBndrSig NoExtField x HsPS {..} -> parens N . sitcc $ do
=======
  RuleBndr _ x -> p_rdrName x
  RuleBndrSig _ x HsPS {..} -> parens N $ do
>>>>>>> 807ee05a
    p_rdrName x
    p_typeAscription (lhsTypeToSigType hsps_body)<|MERGE_RESOLUTION|>--- conflicted
+++ resolved
@@ -51,12 +51,7 @@
 
 p_ruleBndr :: RuleBndr GhcPs -> R ()
 p_ruleBndr = \case
-<<<<<<< HEAD
-  RuleBndr NoExtField x -> p_rdrName x
-  RuleBndrSig NoExtField x HsPS {..} -> parens N . sitcc $ do
-=======
   RuleBndr _ x -> p_rdrName x
-  RuleBndrSig _ x HsPS {..} -> parens N $ do
->>>>>>> 807ee05a
+  RuleBndrSig _ x HsPS {..} -> parens N . sitcc $ do
     p_rdrName x
     p_typeAscription (lhsTypeToSigType hsps_body)