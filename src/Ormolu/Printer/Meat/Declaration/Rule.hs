--- conflicted
+++ resolved
@@ -54,10 +54,6 @@
 p_ruleBndr :: RuleBndr GhcPs -> R ()
 p_ruleBndr = \case
   RuleBndr NoExtField x -> p_rdrName x
-<<<<<<< HEAD
-  RuleBndrSig NoExtField x hswc -> parens N . sitcc $ do
-=======
-  RuleBndrSig NoExtField x HsPS {..} -> parens N $ do
->>>>>>> d14132ec
+  RuleBndrSig NoExtField x HsPS {..} -> parens N . sitcc $ do
     p_rdrName x
     p_typeAscription (HsWC NoExtField (HsIB NoExtField hsps_body))