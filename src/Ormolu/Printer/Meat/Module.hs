--- conflicted
+++ resolved
@@ -45,30 +45,7 @@
     newline
     p_pragmas pragmas
     newline
-<<<<<<< HEAD
     mapM_ (p_hsModuleHeader hsmod) hsmodName
-=======
-    case hsmodName of
-      Nothing -> return ()
-      Just hsmodName' -> do
-        located hsmodName' $ \name -> do
-          forM_ hsmodHaddockModHeader (p_hsDoc Pipe True)
-          p_hsmodName name
-        breakpoint
-        forM_ hsmodDeprecMessage $ \w -> do
-          located' p_moduleWarning w
-          breakpoint
-        case hsmodExports of
-          Nothing -> return ()
-          Just l -> do
-            located l $ \exports -> do
-              inci (p_hsmodExports exports)
-            breakpoint
-        txt "where"
-        newline
-    newline
-    forM_ hsmodImports (located' p_hsmodImport)
->>>>>>> 1ec862c4
     newline
     preserveGroups <- getPrinterOpt poRespectful
     forM_ (normalizeImports preserveGroups hsmodImports) $ \importGroup -> do
@@ -88,7 +65,7 @@
       getPrinterOpt poHaddockStyleModule >>= \case
         PrintStyleInherit -> getPrinterOpt poHaddockStyle
         PrintStyleOverride style -> pure style
-    forM_ hsmodHaddockModHeader (p_hsDocString' poHStyle Pipe True)
+    forM_ hsmodHaddockModHeader (p_hsDoc' poHStyle Pipe True)
     p_hsmodName name
 
   forM_ hsmodDeprecMessage $ \w -> do
