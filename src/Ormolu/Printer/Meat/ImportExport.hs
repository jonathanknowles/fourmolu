--- conflicted
+++ resolved
@@ -11,13 +11,8 @@
 where
 
 import Control.Monad
-<<<<<<< HEAD
 import qualified Data.Text as T
-import GHC.Hs.Extension
-import GHC.Hs.ImpExp
-=======
 import GHC.Hs
->>>>>>> 807ee05a
 import GHC.LanguageExtensions.Type
 import GHC.Types.SrcLoc
 import GHC.Unit.Types
