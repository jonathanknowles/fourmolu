--- conflicted
+++ resolved
@@ -22,16 +22,9 @@
   )
 where
 
-<<<<<<< HEAD
 import Control.Monad
-import Data.Data (Data)
-import GHC.Hs.Decls
-import GHC.Hs.Extension
-import GHC.Hs.Type
-=======
 import Data.Foldable (for_)
 import GHC.Hs
->>>>>>> 807ee05a
 import GHC.Types.Basic hiding (isPromoted)
 import GHC.Types.Name.Reader
 import GHC.Types.SourceText
@@ -136,15 +129,9 @@
     sitcc $
       let opTree = OpBranch (tyOpTree x) op (tyOpTree y)
        in p_tyOpTree (reassociateOpTree Just opTree)
-<<<<<<< HEAD
-  HsParTy NoExtField t ->
+  HsParTy _ t ->
     parens N $ sitcc $ located t p_hsType
-  HsIParamTy NoExtField n t -> sitcc $ do
-=======
-  HsParTy _ t ->
-    parens N (located t p_hsType)
   HsIParamTy _ n t -> sitcc $ do
->>>>>>> 807ee05a
     located n atom
     space
     txt "::"
@@ -247,11 +234,7 @@
 p_hsTyVarBndr = \case
   UserTyVar _ flag x ->
     (if isInferred flag then braces N else id) $ p_rdrName x
-<<<<<<< HEAD
-  KindedTyVar NoExtField flag l k -> (if isInferred flag then braces else parens) N . sitcc $ do
-=======
-  KindedTyVar _ flag l k -> (if isInferred flag then braces else parens) N $ do
->>>>>>> 807ee05a
+  KindedTyVar _ flag l k -> (if isInferred flag then braces else parens) N . sitcc $ do
     located l atom
     space
     txt "::"
