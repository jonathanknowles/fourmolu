{-# LANGUAGE FlexibleContexts #-}
{-# LANGUAGE GADTs #-}
{-# LANGUAGE LambdaCase #-}
{-# LANGUAGE OverloadedStrings #-}

-- | Printing combinators. The definitions here are presented in such an
-- order so you can just go through the Haddocks and by the end of the file
-- you should have a pretty good idea how to program rendering logic.
module Ormolu.Printer.Combinators
  ( -- * The 'R' monad
    R,
    runR,
    getAnns,
    getEnclosingSpan,
    isExtensionEnabled,

    -- * Combinators

    -- ** Basic
    txt,
    atom,
    space,
    newline,
    declNewline,
    inci,
    inciIf,
<<<<<<< HEAD
    inciBy,
=======
    inciHalf,
>>>>>>> d14132ec
    located,
    located',
    realLocated,
    switchLayout,
    Layout (..),
    vlayout,
    getLayout,
    breakpoint,
    breakpoint',
    getPrinterOpt,

    -- ** Formatting lists
    sep,
    sepSemi,
    canUseBraces,
    useBraces,
    dontUseBraces,

    -- ** Wrapping
    BracketStyle (..),
    sitcc,
    backticks,
    banana,
    braces,
    recordDotBraces,
    brackets,
    parens,
    parensHash,
    pragmaBraces,
    pragma,

    -- ** Literals
    comma,
    commaDel,
    equals,

    -- ** Stateful markers
    SpanMark (..),
    spanMarkSpan,
    HaddockStyle (..),
    setSpanMark,
    getSpanMark,
  )
where

import Control.Monad
import Data.List (intersperse)
import Data.Text (Text)
<<<<<<< HEAD
import Ormolu.Config
=======
import GHC.Types.SrcLoc
>>>>>>> d14132ec
import Ormolu.Printer.Comments
import Ormolu.Printer.Internal

----------------------------------------------------------------------------
-- Basic

-- | Indent the inner expression if the first argument is 'True'.
inciIf ::
  -- | Whether to indent
  Bool ->
  -- | The expression to indent
  R () ->
  R ()
inciIf b m = if b then inci m else m

-- | Enter a 'Located' entity. This combinator handles outputting comments
-- and sets layout (single-line vs multi-line) for the inner computation.
-- Roughly, the rule for using 'located' is that every time there is a
-- 'Located' wrapper, it should be “discharged” with a corresponding
-- 'located' invocation.
located ::
  -- | Thing to enter
  Located a ->
  -- | How to render inner value
  (a -> R ()) ->
  R ()
located (L (UnhelpfulSpan _) a) f = f a
located (L (RealSrcSpan l _) a) f = realLocated (L l a) f

-- | See 'located'
realLocated ::
  -- | Thing to enter
  RealLocated a ->
  -- | How to render inner value
  (a -> R ()) ->
  R ()
realLocated (L l a) f = do
  spitPrecedingComments l
  withEnclosingSpan l $
    switchLayout [RealSrcSpan l Nothing] (f a)
  spitFollowingComments l

-- | A version of 'located' with arguments flipped.
located' ::
  -- | How to render inner value
  (a -> R ()) ->
  -- | Thing to enter
  Located a ->
  R ()
located' = flip located

-- | Set layout according to combination of given 'SrcSpan's for a given.
-- Use this only when you need to set layout based on e.g. combined span of
-- several elements when there is no corresponding 'Located' wrapper
-- provided by GHC AST. It is relatively rare that this one is needed.
--
-- Given empty list this function will set layout to single line.
switchLayout ::
  -- | Span that controls layout
  [SrcSpan] ->
  -- | Computation to run with changed layout
  R () ->
  R ()
switchLayout spans' = enterLayout (spansLayout spans')

-- | Which layout combined spans result in?
spansLayout :: [SrcSpan] -> Layout
spansLayout = \case
  [] -> SingleLine
  (x : xs) ->
    if isOneLineSpan (foldr combineSrcSpans x xs)
      then SingleLine
      else MultiLine

-- | Insert a space if enclosing layout is single-line, or newline if it's
-- multiline.
--
-- > breakpoint = vlayout space newline
breakpoint :: R ()
breakpoint = vlayout space newline

-- | Similar to 'breakpoint' but outputs nothing in case of single-line
-- layout.
--
-- > breakpoint' = vlayout (return ()) newline
breakpoint' :: R ()
breakpoint' = vlayout (return ()) newline

----------------------------------------------------------------------------
-- Formatting lists

-- | Render a collection of elements inserting a separator between them.
sep ::
  -- | Separator
  R () ->
  -- | How to render an element
  (a -> R ()) ->
  -- | Elements to render
  [a] ->
  R ()
sep s f xs = sequence_ (intersperse s (f <$> xs))

-- | Render a collection of elements layout-sensitively using given printer,
-- inserting semicolons if necessary and respecting 'useBraces' and
-- 'dontUseBraces' combinators.
--
-- > useBraces $ sepSemi txt ["foo", "bar"]
-- >   == vlayout (txt "{ foo; bar }") (txt "foo\nbar")
--
-- > dontUseBraces $ sepSemi txt ["foo", "bar"]
-- >   == vlayout (txt "foo; bar") (txt "foo\nbar")
sepSemi ::
  -- | How to render an element
  (a -> R ()) ->
  -- | Elements to render
  [a] ->
  R ()
sepSemi f xs = vlayout singleLine multiLine
  where
    singleLine = do
      ub <- canUseBraces
      case xs of
        [] -> when ub $ txt "{}"
        xs' ->
          if ub
            then do
              txt "{"
              space
              sep (txt ";" >> space) (dontUseBraces . f) xs'
              space
              txt "}"
            else sep (txt ";" >> space) f xs'
    multiLine =
      sep newline (dontUseBraces . f) xs

----------------------------------------------------------------------------
-- Wrapping

-- | 'BracketStyle' controlling how closing bracket is rendered.
data BracketStyle
  = -- | Normal
    N
  | -- | Shifted one level
    S
  deriving (Eq, Show)

-- | Surround given entity by backticks.
backticks :: R () -> R ()
backticks m = do
  txt "`"
  m
  txt "`"

-- | Surround given entity by banana brackets (i.e., from arrow notation.)
banana :: BracketStyle -> R () -> R ()
banana = brackets_ True "(|" "|)"

-- | Surround given entity by curly braces @{@ and  @}@.
braces :: BracketStyle -> R () -> R ()
braces = brackets_ False "{" "}"

-- | Surround record update fields which use RecordDot plugin entity by
-- curly braces @{@ and @}@.
--
-- @since 0.1.3.1
recordDotBraces :: R () -> R ()
recordDotBraces m = sitcc (vlayout singleLine multiLine)
  where
    singleLine = do
      txt "{"
      m
      txt "}"
    multiLine = do
      txt "{"
      sitcc m
      newline
      txt "}"

-- | Surround given entity by square brackets @[@ and @]@.
brackets :: BracketStyle -> R () -> R ()
brackets = brackets_ False "[" "]"

-- | Surround given entity by parentheses @(@ and @)@.
parens :: BracketStyle -> R () -> R ()
parens = brackets_ False "(" ")"

-- | Surround given entity by @(# @ and @ #)@.
parensHash :: BracketStyle -> R () -> R ()
parensHash = brackets_ True "(#" "#)"

-- | Braces as used for pragmas: @{\-#@ and @#-\}@.
pragmaBraces :: R () -> R ()
pragmaBraces m = sitcc $ do
  txt "{-#"
  space
  m
  breakpoint
  inci (txt "#-}")

-- | Surround the body with a pragma name and 'pragmaBraces'.
pragma ::
  -- | Pragma text
  Text ->
  -- | Pragma body
  R () ->
  R ()
pragma pragmaText body = pragmaBraces $ do
  txt pragmaText
  breakpoint
  body

-- | A helper for defining wrappers like 'parens' and 'braces'.
brackets_ ::
  -- | Insert breakpoints around brackets
  Bool ->
  -- | Opening bracket
  Text ->
  -- | Closing bracket
  Text ->
  -- | Bracket style
  BracketStyle ->
  -- | Inner expression
  R () ->
  R ()
brackets_ needBreaks open close style m = sitcc (vlayout singleLine multiLine)
  where
    singleLine = do
      txt open
      when needBreaks space
      m
      when needBreaks space
      txt close
    multiLine = do
      txt open
      commaStyle <- getPrinterOpt poCommaStyle
      case commaStyle of
        Leading ->
          if needBreaks
            then inci $ newline >> m
            else inciIf (style == S) $ space >> m
        Trailing ->
          if needBreaks
            then newline >> inci m
            else space >> sitcc m
      newline
      inciIf (style == S) (txt close)

----------------------------------------------------------------------------
-- Literals

-- | Print @,@.
comma :: R ()
comma = txt ","

-- | Delimiting combination with 'comma'. To be used with 'sep'.
commaDel :: R ()
commaDel =
  getPrinterOpt poCommaStyle >>= \case
    Leading -> breakpoint' >> comma >> space
    Trailing -> comma >> breakpoint

-- | Print @=@. Do not use @'txt' "="@.
equals :: R ()
equals = interferingTxt "="<|MERGE_RESOLUTION|>--- conflicted
+++ resolved
@@ -24,11 +24,8 @@
     declNewline,
     inci,
     inciIf,
-<<<<<<< HEAD
     inciBy,
-=======
     inciHalf,
->>>>>>> d14132ec
     located,
     located',
     realLocated,
@@ -77,11 +74,8 @@
 import Control.Monad
 import Data.List (intersperse)
 import Data.Text (Text)
-<<<<<<< HEAD
+import GHC.Types.SrcLoc
 import Ormolu.Config
-=======
-import GHC.Types.SrcLoc
->>>>>>> d14132ec
 import Ormolu.Printer.Comments
 import Ormolu.Printer.Internal
 
